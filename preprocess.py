--- conflicted
+++ resolved
@@ -78,10 +78,19 @@
     The flattened lower triangle of the correlation matrix for the parcellated
     timeseries data.
   """
-<<<<<<< HEAD
-
-
-  pass
+  
+  cov_estimator = EmpiricalCovariance(
+    assume_centered=False, 
+    store_precision=False)
+  conn_measure = connectome.ConnectivityMeasure(
+    cov_estimator=cov_estimator, 
+    kind='correlation', 
+    vectorize=True, 
+    discard_diagonal=True)
+  connectivity = conn_measure.fit_transform([np.transpose(timeseries)])[0]
+  
+  print(connectivity)
+  return connectivity
 
 # Get phenotype values for a list of subjects
 def get_subject_score(subject_list, score):
@@ -136,21 +145,6 @@
 
   # return graph
 
-=======
-  cov_estimator = EmpiricalCovariance(
-    assume_centered=False, 
-    store_precision=False)
-  conn_measure = connectome.ConnectivityMeasure(
-    cov_estimator=cov_estimator, 
-    kind='correlation', 
-    vectorize=True, 
-    discard_diagonal=True)
-  connectivity = conn_measure.fit_transform([np.transpose(timeseries)])[0]
-  
-  print(connectivity)
-  return connectivity
->>>>>>> eee39cf4
-
 subject_ids = get_subject_ids(1)
 print(subject_ids)
 ts = get_raw_timeseries(subject_ids)
