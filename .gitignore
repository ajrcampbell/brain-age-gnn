data/
<<<<<<< HEAD
examples/
=======
logs/
runs/
>>>>>>> 038e9d2f
fcm_example.py
results.txt

.vscode
.DS_Store

# Byte-compiled / optimized / DLL files
__pycache__/
*.py[cod]
*$py.class

# C extensions
*.so

# Distribution / packaging
.Python
build/
develop-eggs/
dist/
downloads/
eggs/
.eggs/
lib/
lib64/
parts/
sdist/
var/
wheels/
*.egg-info/
.installed.cfg
*.egg
MANIFEST

# PyInstaller
#  Usually these files are written by a python script from a template
#  before PyInstaller builds the exe, so as to inject date/other infos into it.
*.manifest
*.spec

# Installer logs
pip-log.txt
pip-delete-this-directory.txt

# Unit test / coverage reports
htmlcov/
.tox/
.coverage
.coverage.*
.cache
nosetests.xml
coverage.xml
*.cover
.hypothesis/
.pytest_cache/

# Translations
*.mo
*.pot

# Django stuff:
*.log
local_settings.py
db.sqlite3

# Flask stuff:
instance/
.webassets-cache

# Scrapy stuff:
.scrapy

# Sphinx documentation
docs/_build/

# PyBuilder
target/

# Jupyter Notebook
.ipynb_checkpoints

# pyenv
.python-version

# celery beat schedule file
celerybeat-schedule

# SageMath parsed files
*.sage.py

# Environments
.env
.venv
env/
venv/
ENV/
env.bak/
venv.bak/

# Spyder project settings
.spyderproject
.spyproject

# Rope project settings
.ropeproject

# mkdocs documentation
/site

# mypy
.mypy_cache/


# Created by https://www.gitignore.io/api/pycharm
# Edit at https://www.gitignore.io/?templates=pycharm

### PyCharm ###
# Covers JetBrains IDEs: IntelliJ, RubyMine, PhpStorm, AppCode, PyCharm, CLion, Android Studio and WebStorm
# Reference: https://intellij-support.jetbrains.com/hc/en-us/articles/206544839

# User-specific stuff
.idea/**/workspace.xml
.idea/**/tasks.xml
.idea/**/usage.statistics.xml
.idea/**/dictionaries
.idea/**/shelf

# Generated files
.idea/**/contentModel.xml

# Sensitive or high-churn files
.idea/**/dataSources/
.idea/**/dataSources.ids
.idea/**/dataSources.local.xml
.idea/**/sqlDataSources.xml
.idea/**/dynamic.xml
.idea/**/uiDesigner.xml
.idea/**/dbnavigator.xml

# Gradle
.idea/**/gradle.xml
.idea/**/libraries

# Gradle and Maven with auto-import
# When using Gradle or Maven with auto-import, you should exclude module files,
# since they will be recreated, and may cause churn.  Uncomment if using
# auto-import.
# .idea/modules.xml
# .idea/*.iml
# .idea/modules
# *.iml
# *.ipr

# CMake
cmake-build-*/

# Mongo Explorer plugin
.idea/**/mongoSettings.xml

# File-based project format
*.iws

# IntelliJ
out/

# mpeltonen/sbt-idea plugin
.idea_modules/

# JIRA plugin
atlassian-ide-plugin.xml

# Cursive Clojure plugin
.idea/replstate.xml

# Crashlytics plugin (for Android Studio and IntelliJ)
com_crashlytics_export_strings.xml
crashlytics.properties
crashlytics-build.properties
fabric.properties

# Editor-based Rest Client
.idea/httpRequests

# Android studio 3.1+ serialized cache file
.idea/caches/build_file_checksums.ser

### PyCharm Patch ###
# Comment Reason: https://github.com/joeblau/gitignore.io/issues/186#issuecomment-215987721

# *.iml
# modules.xml
# .idea/misc.xml
# *.ipr

# Sonarlint plugin
.idea/**/sonarlint/

# SonarQube Plugin
.idea/**/sonarIssues.xml

# Markdown Navigator plugin
.idea/**/markdown-navigator.xml
.idea/**/markdown-navigator/

# End of https://www.gitignore.io/api/pycharm
/.idea/brain-age-gnn.iml
/.idea/misc.xml
/.idea/modules.xml
/.idea/inspectionProfiles/profiles_settings.xml
/.idea/vcs.xml<|MERGE_RESOLUTION|>--- conflicted
+++ resolved
@@ -1,10 +1,7 @@
 data/
-<<<<<<< HEAD
 examples/
-=======
 logs/
 runs/
->>>>>>> 038e9d2f
 fcm_example.py
 results.txt
 
